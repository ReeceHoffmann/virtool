import io
import json
import re
from dataclasses import dataclass
from logging import getLogger
from typing import Tuple
from zipfile import ZipFile

import aiohttp
from aiohttp import ClientSession

import virtool.errors
<<<<<<< HEAD
from virtool.utils import run_in_thread
=======

>>>>>>> b24b556d

logger = getLogger("blast")

#: The URL to send BLAST requests to.
BLAST_URL = "https://blast.ncbi.nlm.nih.gov/Blast.cgi"


def extract_blast_info(html: str) -> Tuple[str, int]:
    """
    Extract the RID and RTOE from BLAST HTML data containing a <QBlastInfo /> tag.

    :param html: the input HTML
    :return: a tuple containing the RID and RTOE

    """
    string = html.split("<!--QBlastInfoBegin")[1].split("QBlastInfoEnd")[0]

    match = re.search(r"RID = (.+)", string)
    rid = match.group(1)

    match = re.search(r"RTOE = (.+)", string)
    rtoe = match.group(1)

    return rid, int(rtoe)


def extract_blast_zip(data, rid: str) -> dict:
    """
    Extract the BLAST result JSON data given zipped binary data.

    Fails if the data is not valid zip.

    :param data: the binary zip data
    :param rid: the RID for the blast request
    :return: the extracted BLAST JSON data

    """
    zipped = ZipFile(io.BytesIO(data))
    string = zipped.open(rid + "_1.json", "r").read().decode()
    return json.loads(string)


def format_blast_content(result: dict) -> dict:
    """
    Format the BLAST result data from NCBI into a format easily usable by Virtool.

    :param result: the raw BLAST result
    :return: the formatted BLAST result

    """
    if len(result) != 1:
        raise virtool.errors.NCBIError(
            f"Unexpected BLAST result count {len(result)} returned"
        )

    result = result["BlastOutput2"]

    if len(result) != 1:
        raise virtool.errors.NCBIError(
            f"Unexpected BLAST result count {len(result)} returned"
        )

    result = result["report"]

    output = {key: result[key] for key in ["program", "params", "version"]}

    output["target"] = result["search_target"]

    result = result["results"]["search"]

    return {
        **output,
        "hits": [format_blast_hit(h) for h in result["hits"]],
        "stat": result["stat"],
        "masking": result.get("query_masking"),
    }


def format_blast_hit(hit: dict) -> dict:
    """
    Format a BLAST hit from NCBI into a format more usable by Virtool.

    :param hit: the BLAST hit
    :return: the formatted hit

    """
    cleaned = {
        key: hit["description"][0].get(key, "")
        for key in ["accession", "taxid", "title"]
    }

    hsps = {
        key: hit["hsps"][0][key]
        for key in ["identity", "evalue", "align_len", "score", "bit_score", "gaps"]
    }

    return {
        **cleaned,
        **hsps,
        "name": hit["description"][0].get("sciname", "No name"),
        "len": hit["len"],
    }


<<<<<<< HEAD
async def check_rid(client_session: ClientSession, rid: str) -> bool:
=======
async def check_rid(rid: str) -> bool:
>>>>>>> b24b556d
    """
    Check if the BLAST process identified by the passed RID is ready.

    :param client_session: the application http session
    :param rid: the RID to check
<<<<<<< HEAD
    :return:

    """
    async with client_session.get(
        BLAST_URL, params={"CMD": "Get", "RID": rid, "FORMAT_OBJECT": "SearchInfo"}
=======
    :return: ``True`` if ready, ``False`` otherwise

    """
    params = {"CMD": "Get", "RID": rid, "FORMAT_OBJECT": "SearchInfo"}

    async with aiohttp.ClientSession() as session, session.get(
        BLAST_URL, params=params
>>>>>>> b24b556d
    ) as resp:
        if resp.status != 200:
            body = await resp.text()

            raise virtool.errors.NCBIError(
                f"RID check request returned status {resp.status} and body:\n{body}"
            )

        return "Status=WAITING" not in await resp.text()


<<<<<<< HEAD
async def initialize_ncbi_blast(
    client_session: ClientSession, sequence: str
) -> Tuple[str, int]:
=======
async def initialize_ncbi_blast(sequence: str) -> Tuple[str, int]:
>>>>>>> b24b556d
    """
    Send a request to NCBI to BLAST the passed sequence.

    Return the RID and RTOE from the response.

<<<<<<< HEAD
    :param client_session: the application http client
=======
>>>>>>> b24b556d
    :param sequence: the nucleotide sequence to BLAST
    :return: the RID and RTOE for the request
    """
    params = {
        "CMD": "Put",
        "DATABASE": "nr",
        "PROGRAM": "blastn",
        "MEGABLAST": "on",
        "HITLIST_SIZE": 5,
        "FILTER": "mL",
        "FORMAT_TYPE": "JSON2",
    }

    data = {"QUERY": sequence}

<<<<<<< HEAD
    async with client_session.post(BLAST_URL, params=params, data=data) as resp:
=======
    async with aiohttp.ClientSession() as session, session.post(
        BLAST_URL, params=params, data=data
    ) as resp:
>>>>>>> b24b556d
        if resp.status != 200:
            body = await resp.text()

            raise virtool.errors.NCBIError(
                f"BLAST request returned {resp.status} with body:\n{body}"
            )

        html = await resp.text()

        return extract_blast_info(html)


<<<<<<< HEAD
async def fetch_nuvs_blast_result(client_session: ClientSession, rid: str) -> dict:
    """
    Retrieve the BLAST result with the given `rid` from NCBI.

    :param client_session: the application http session
=======
async def get_ncbi_blast_result(run_in_process: callable, rid: str) -> dict:
    """
    Retrieve the BLAST result with the given `rid` from NCBI.

    :param run_in_process: the application processing running function
>>>>>>> b24b556d
    :param rid: the rid to retrieve a result for
    :return: the BLAST result

    """
    params = {
        "CMD": "Get",
        "RID": rid,
        "FORMAT_TYPE": "JSON2",
        "FORMAT_OBJECT": "Alignment",
    }

<<<<<<< HEAD
    async with client_session.get(BLAST_URL, params=params) as resp:
=======
    async with aiohttp.ClientSession() as session, session.get(
        BLAST_URL, params=params
    ) as resp:
>>>>>>> b24b556d
        data = await resp.read()

    return await run_in_thread(extract_blast_zip, data, rid)<|MERGE_RESOLUTION|>--- conflicted
+++ resolved
@@ -10,11 +10,8 @@
 from aiohttp import ClientSession
 
 import virtool.errors
-<<<<<<< HEAD
 from virtool.utils import run_in_thread
-=======
 
->>>>>>> b24b556d
 
 logger = getLogger("blast")
 
@@ -119,31 +116,17 @@
     }
 
 
-<<<<<<< HEAD
 async def check_rid(client_session: ClientSession, rid: str) -> bool:
-=======
-async def check_rid(rid: str) -> bool:
->>>>>>> b24b556d
     """
     Check if the BLAST process identified by the passed RID is ready.
 
     :param client_session: the application http session
     :param rid: the RID to check
-<<<<<<< HEAD
-    :return:
+    :return: ``True`` if ready, ``False`` otherwise
 
     """
     async with client_session.get(
         BLAST_URL, params={"CMD": "Get", "RID": rid, "FORMAT_OBJECT": "SearchInfo"}
-=======
-    :return: ``True`` if ready, ``False`` otherwise
-
-    """
-    params = {"CMD": "Get", "RID": rid, "FORMAT_OBJECT": "SearchInfo"}
-
-    async with aiohttp.ClientSession() as session, session.get(
-        BLAST_URL, params=params
->>>>>>> b24b556d
     ) as resp:
         if resp.status != 200:
             body = await resp.text()
@@ -155,22 +138,15 @@
         return "Status=WAITING" not in await resp.text()
 
 
-<<<<<<< HEAD
 async def initialize_ncbi_blast(
     client_session: ClientSession, sequence: str
 ) -> Tuple[str, int]:
-=======
-async def initialize_ncbi_blast(sequence: str) -> Tuple[str, int]:
->>>>>>> b24b556d
     """
     Send a request to NCBI to BLAST the passed sequence.
 
     Return the RID and RTOE from the response.
 
-<<<<<<< HEAD
     :param client_session: the application http client
-=======
->>>>>>> b24b556d
     :param sequence: the nucleotide sequence to BLAST
     :return: the RID and RTOE for the request
     """
@@ -186,13 +162,7 @@
 
     data = {"QUERY": sequence}
 
-<<<<<<< HEAD
     async with client_session.post(BLAST_URL, params=params, data=data) as resp:
-=======
-    async with aiohttp.ClientSession() as session, session.post(
-        BLAST_URL, params=params, data=data
-    ) as resp:
->>>>>>> b24b556d
         if resp.status != 200:
             body = await resp.text()
 
@@ -205,19 +175,11 @@
         return extract_blast_info(html)
 
 
-<<<<<<< HEAD
 async def fetch_nuvs_blast_result(client_session: ClientSession, rid: str) -> dict:
     """
     Retrieve the BLAST result with the given `rid` from NCBI.
 
     :param client_session: the application http session
-=======
-async def get_ncbi_blast_result(run_in_process: callable, rid: str) -> dict:
-    """
-    Retrieve the BLAST result with the given `rid` from NCBI.
-
-    :param run_in_process: the application processing running function
->>>>>>> b24b556d
     :param rid: the rid to retrieve a result for
     :return: the BLAST result
 
@@ -229,13 +191,7 @@
         "FORMAT_OBJECT": "Alignment",
     }
 
-<<<<<<< HEAD
     async with client_session.get(BLAST_URL, params=params) as resp:
-=======
-    async with aiohttp.ClientSession() as session, session.get(
-        BLAST_URL, params=params
-    ) as resp:
->>>>>>> b24b556d
         data = await resp.read()
 
     return await run_in_thread(extract_blast_zip, data, rid)
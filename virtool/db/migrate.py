import logging

import pymongo.errors

import virtool.analyses.migrate
<<<<<<< HEAD
import virtool.history.db
import virtool.jobs.db
import virtool.otus.db
import virtool.references.db
import virtool.samples.db
import virtool.samples.migrate
=======
import virtool.caches.migrate
>>>>>>> a2cf86af
import virtool.db.utils
import virtool.jobs.db
import virtool.otus.utils
import virtool.samples.migrate
import virtool.users.utils
import virtool.utils

logger = logging.getLogger(__name__)


async def delete_unready(collection):
    await collection.delete_many({"ready": False})


async def migrate(app):
    db = app["db"]

    logger.info(" • analyses")
    await virtool.analyses.migrate.migrate_analyses(db, app["settings"])
    await virtool.caches.migrate.migrate_caches(app)
    await migrate_files(db)
    await migrate_groups(db)
    await migrate_sessions(db)
    await migrate_status(db, app["version"])
    await migrate_subtraction(db)
    await virtool.samples.migrate.migrate_samples(app)


async def migrate_files(db):
    """
    Make all files unreserved. This is only called when the server first starts.

    """
    logger.info(" • files")

    await db.files.update_many({}, {
        "$set": {
            "reserved": False
        }
    }, silent=True)


async def migrate_groups(db):
    """
    Ensure that the permissions object for each group matches the permissions defined in
    `virtool.users.utils.PERMISSIONS`.

    :param db:

    """
    logger.info(" • groups")

    await db.groups.update_many({}, {
        "$unset": {
            "_version": ""
        }
    })

    async for group in db.groups.find():
        await db.groups.update_one({"_id": group["_id"]}, {
            "$set": {
                "permissions": {perm: group["permissions"].get(perm, False) for perm in virtool.users.utils.PERMISSIONS}
            }
        }, silent=True)


async def migrate_jobs(app):
    logger.info(" • jobs")
    motor_client = app["db"].motor_client

    await virtool.jobs.db.delete_zombies(motor_client)


<<<<<<< HEAD
async def migrate_samples(app):
    motor_client = app["db"].motor_client

    for sample_id in await motor_client.samples.distinct("_id"):
        await virtool.samples.db.recalculate_algorithm_tags(motor_client, sample_id)

    samples_path = os.path.join(app["settings"]["data_path"], "samples")

    # Update how files are represented in sample documents.
    async for document in motor_client.samples.find({"files.raw": {"$exists": False}}):
        files = list()

        sample_id = document["_id"]

        for index, file in enumerate(document["files"]):
            name = f"reads_{index + 1}.fastq"

            path = os.path.join(samples_path, sample_id, name)

            try:
                stats = virtool.utils.file_stats(path)
            except FileNotFoundError:
                stats = {
                    "size": None
                }

            files.append({
                "name": name,
                "download_url": f"/download/samples/{sample_id}/{name}",
                "size": stats["size"],
                "raw": False,
                "from": {
                    "id": file,
                    "name": RE_FILE_PREFIX.sub("", file),
                    "size": stats["size"]
                }
            })

        await motor_client.samples.update_one({"_id": sample_id}, {
            "$set": {
                "files": files
            }
        })

    paired_query = {
       "paired": {
           "$exists": False
       }
    }

    await motor_client.samples.update_many({**paired_query, "files": {"$size": 1}}, {
        "$set": {
            "paired": False
        }
    })

    await motor_client.samples.update_many({**paired_query, "files": {"$size": 2}}, {
        "$set": {
            "paired": True
        }
    })

    await virtool.samples.migrate.add_library_type(motor_client)


=======
>>>>>>> a2cf86af
async def migrate_sessions(db):
    logger.info(" • sessions")

    await db.sessions.delete_many({"created_at": {"$exists": False}})
    await db.sessions.create_index("expiresAt", expireAfterSeconds=0)


async def migrate_status(db, server_version):
    logger.info(" • status")

    await db.status.delete_many({
        "_id": {
            "$in": ["software_update", "version"]
        }
    })

    try:
        await db.status.insert_one({
            "_id": "software",
            "installed": None,
            "process": None,
            "releases": list(),
            "updating": False,
            "version": server_version,
        })
    except pymongo.errors.DuplicateKeyError:
        await db.status.update_one({"_id": "software"}, {
            "$set": {
                "process": None,
                "updating": False,
                "version": server_version
            }
        })

    try:
        await db.status.insert_one({
            "_id": "hmm",
            "installed": None,
            "process": None,
            "updates": list(),
            "release": None
        })
    except pymongo.errors.DuplicateKeyError:
        if await db.hmm.count():
            await db.status.update_one({"_id": "hmm", "installed": {"$exists": False}}, {
                "$set": {
                    "installed": None
                }
            })


async def migrate_subtraction(db):
    logger.info(" • subtraction")
    await delete_unready(db.subtraction)<|MERGE_RESOLUTION|>--- conflicted
+++ resolved
@@ -3,16 +3,7 @@
 import pymongo.errors
 
 import virtool.analyses.migrate
-<<<<<<< HEAD
-import virtool.history.db
-import virtool.jobs.db
-import virtool.otus.db
-import virtool.references.db
-import virtool.samples.db
-import virtool.samples.migrate
-=======
 import virtool.caches.migrate
->>>>>>> a2cf86af
 import virtool.db.utils
 import virtool.jobs.db
 import virtool.otus.utils
@@ -85,75 +76,6 @@
 
     await virtool.jobs.db.delete_zombies(motor_client)
 
-
-<<<<<<< HEAD
-async def migrate_samples(app):
-    motor_client = app["db"].motor_client
-
-    for sample_id in await motor_client.samples.distinct("_id"):
-        await virtool.samples.db.recalculate_algorithm_tags(motor_client, sample_id)
-
-    samples_path = os.path.join(app["settings"]["data_path"], "samples")
-
-    # Update how files are represented in sample documents.
-    async for document in motor_client.samples.find({"files.raw": {"$exists": False}}):
-        files = list()
-
-        sample_id = document["_id"]
-
-        for index, file in enumerate(document["files"]):
-            name = f"reads_{index + 1}.fastq"
-
-            path = os.path.join(samples_path, sample_id, name)
-
-            try:
-                stats = virtool.utils.file_stats(path)
-            except FileNotFoundError:
-                stats = {
-                    "size": None
-                }
-
-            files.append({
-                "name": name,
-                "download_url": f"/download/samples/{sample_id}/{name}",
-                "size": stats["size"],
-                "raw": False,
-                "from": {
-                    "id": file,
-                    "name": RE_FILE_PREFIX.sub("", file),
-                    "size": stats["size"]
-                }
-            })
-
-        await motor_client.samples.update_one({"_id": sample_id}, {
-            "$set": {
-                "files": files
-            }
-        })
-
-    paired_query = {
-       "paired": {
-           "$exists": False
-       }
-    }
-
-    await motor_client.samples.update_many({**paired_query, "files": {"$size": 1}}, {
-        "$set": {
-            "paired": False
-        }
-    })
-
-    await motor_client.samples.update_many({**paired_query, "files": {"$size": 2}}, {
-        "$set": {
-            "paired": True
-        }
-    })
-
-    await virtool.samples.migrate.add_library_type(motor_client)
-
-
-=======
->>>>>>> a2cf86af
 async def migrate_sessions(db):
     logger.info(" • sessions")
 

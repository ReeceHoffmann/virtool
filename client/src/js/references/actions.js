import { simpleActionCreator } from "../utils";
import {
    LIST_REFERENCES,
    GET_REFERENCE,
    CREATE_REFERENCE,
    EDIT_REFERENCE,
    REMOVE_REFERENCE,
    IMPORT_REFERENCE,
    CLONE_REFERENCE,
<<<<<<< HEAD
    ADD_REFERENCE_USER,
    EDIT_REFERENCE_USER,
    REMOVE_REFERENCE_USER,
    ADD_REFERENCE_GROUP,
    EDIT_REFERENCE_GROUP,
    REMOVE_REFERENCE_GROUP
=======
    REMOTE_REFERENCE
>>>>>>> e315e57a
} from "../actionTypes";

export const listReferences = simpleActionCreator(LIST_REFERENCES);

export const getReference = (referenceId) => ({
    type: GET_REFERENCE.REQUESTED,
    referenceId
});

export const createReference = (name, description, dataType, organism, isPublic) => ({
    type: CREATE_REFERENCE.REQUESTED,
    name,
    description,
    dataType,
    organism,
    isPublic
});

export const editReference = (referenceId, update) => ({
    type: EDIT_REFERENCE.REQUESTED,
    referenceId,
    update
});

export const importReference = (name, description, dataType, organism, isPublic, fileId) => ({
    type: IMPORT_REFERENCE.REQUESTED,
    name,
    description,
    dataType,
    organism,
    isPublic,
    fileId
});

export const cloneReference = (name, description, dataType, organism, isPublic, refId) => ({
    type: CLONE_REFERENCE.REQUESTED,
    name,
    description,
    dataType,
    organism,
    isPublic,
    refId
});

export const remoteReference = () => ({
    type: REMOTE_REFERENCE.REQUESTED
});

export const removeReference = (refId) => ({
    type: REMOVE_REFERENCE.REQUESTED,
    refId
});

export const addReferenceUser = (refId, user) => ({
    type: ADD_REFERENCE_USER.REQUESTED,
    refId,
    user
});

export const editReferenceUser = (refId, userId, update) => ({
    type: EDIT_REFERENCE_USER.REQUESTED,
    refId,
    userId,
    update
});

export const removeReferenceUser = (refId, userId) => ({
    type: REMOVE_REFERENCE_USER.REQUESTED,
    refId,
    userId
});

export const addReferenceGroup = (refId, group) => ({
    type: ADD_REFERENCE_GROUP.REQUESTED,
    refId,
    group
});

export const editReferenceGroup = (refId, groupId, update) => ({
    type: EDIT_REFERENCE_GROUP.REQUESTED,
    refId,
    groupId,
    update
});

export const removeReferenceGroup = (refId, groupId) => ({
    type: REMOVE_REFERENCE_GROUP.REQUESTED,
    refId,
    groupId
});<|MERGE_RESOLUTION|>--- conflicted
+++ resolved
@@ -7,16 +7,13 @@
     REMOVE_REFERENCE,
     IMPORT_REFERENCE,
     CLONE_REFERENCE,
-<<<<<<< HEAD
+    REMOTE_REFERENCE,
     ADD_REFERENCE_USER,
     EDIT_REFERENCE_USER,
     REMOVE_REFERENCE_USER,
     ADD_REFERENCE_GROUP,
     EDIT_REFERENCE_GROUP,
     REMOVE_REFERENCE_GROUP
-=======
-    REMOTE_REFERENCE
->>>>>>> e315e57a
 } from "../actionTypes";
 
 export const listReferences = simpleActionCreator(LIST_REFERENCES);

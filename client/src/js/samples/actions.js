import {simpleActionCreator} from "../utils";
import {
    WS_UPDATE_SAMPLE,
    WS_REMOVE_SAMPLE,
    WS_UPDATE_ANALYSIS,
    WS_REMOVE_ANALYSIS,
    FIND_READ_FILES,
    FIND_READY_HOSTS,
    GET_SAMPLE,
    CREATE_SAMPLE,
    UPDATE_SAMPLE,
    UPDATE_SAMPLE_RIGHTS,
    REMOVE_SAMPLE,
    FETCH_SAMPLES,
    FIND_ANALYSES,
    GET_ANALYSIS,
    CLEAR_ANALYSIS,
    ANALYZE,
    BLAST_NUVS,
    REMOVE_ANALYSIS,
    SHOW_REMOVE_SAMPLE,
    HIDE_SAMPLE_MODAL,
    GET_ANALYSIS_PROGRESS
} from "../actionTypes";

/**
 * Returns an action that should be dispatched when a sample document is updated via websocket.
 *
 * @func
 * @param update {object} update data passed in the websocket message
 * @returns {object}
 */
export const wsUpdateSample = (update) => ({
    type: WS_UPDATE_SAMPLE,
    update
});

/**
 * Returns an action that should be dispatched when a sample document is removed via websocket.
 *
 * @func
 * @param removed {string} the id for the specific sample
 * @returns {object}
 */
export const wsRemoveSample = (removed) => ({
    type: WS_REMOVE_SAMPLE,
    removed
});

/**
 * Returns an action that should be dispatched when a analysis document is updated via websocket.
 *
 * @func
 * @param update {object} update data passed in the websocket message
 * @returns {object}
 */
export const wsUpdateAnalysis = (update) => ({
    type: WS_UPDATE_ANALYSIS,
    update
});

/**
 * Returns an action that should be dispatched when a analysis document is removed via websocket.
 *
 * @func
 * @param removed {string} the id for the specific analysis
 * @returns {object}
 */
export const wsRemoveAnalysis = (removed) => ({
    type: WS_REMOVE_ANALYSIS,
    removed
});

export const findReadFiles = simpleActionCreator(FIND_READ_FILES.REQUESTED);

/**
 * Returns action that can trigger an API call for getting all available subtraction hosts.
 *
 * @func
 * @returns {object}
 */
export const findReadyHosts = simpleActionCreator(FIND_READY_HOSTS.REQUESTED);

/**
 * Returns action that can trigger an API call for getting a specific sample.
 *
 * @func
 * @param sampleId {string} the id for the specific sample
 * @returns {object}
 */
export const getSample = (sampleId) => ({
    type: GET_SAMPLE.REQUESTED,
    sampleId
});

/**
 * Returns action that can trigger an API call for creating a new sample.
 *
 * @func
 * @param name {string} unique name for the sample
 * @param isolate {string} the originating isolate
 * @param host {string} the exact host
 * @param locale {string} location in which the sample was collected
 * @param subtraction {string} name of the associated subtraction host genome
 * @param files {object} file ids of one or two files
 * @returns {object}
 */
export const createSample = (name, isolate, host, locale, subtraction, files) => ({
    type: CREATE_SAMPLE.REQUESTED,
    name,
    isolate,
    host,
    locale,
    subtraction,
    files
});

/**
 * Returns action that can trigger an API call for modifying a sample.
 *
 * @func
 * @param sampleId {string} unique sample id
 * @param update {object} update data
 * @returns {object}
 */
export const editSample = (sampleId, update) => ({
    type: UPDATE_SAMPLE.REQUESTED,
    sampleId,
    update
});

/**
 * Returns action that can trigger an API call for modifying sample rights.
 *
 * @func
 * @param sampleId {string} unique sample id
 * @param update {object} update data
 * @returns {object}
 */
export const updateSampleRights = (sampleId, update) => ({
    type: UPDATE_SAMPLE_RIGHTS.REQUESTED,
    sampleId,
    update
});

/**
 * Returns action that can trigger an API call for removing a sample.
 *
 * @func
 * @param sampleId {string} unique sample id
 * @returns {object}
 */
export const removeSample = (sampleId) => ({
    type: REMOVE_SAMPLE.REQUESTED,
    sampleId
});

export const fetchSamples = (page) => ({
    type: FETCH_SAMPLES.REQUESTED,
    page
});

/**
 * Returns action for displaying the remove sample modal.
 *
 * @func
 * @returns {object}
 */
export const showRemoveSample = simpleActionCreator(SHOW_REMOVE_SAMPLE);

/**
 * Returns action for hiding the sample modal.
 *
 * @func
 * @returns {object}
 */
export const hideSampleModal = simpleActionCreator(HIDE_SAMPLE_MODAL);

/**
 * Returns action that can trigger an API call for retrieving a specific sample.
 *
 * @func
 * @param sampleId {string} unique sample id
 * @returns {object}
 */
export const findAnalyses = (sampleId) => ({
    type: FIND_ANALYSES.REQUESTED,
    sampleId
});

/**
 * Returns action that can trigger an API call for retrieving a specific analysis.
 *
 * @func
 * @param analysisId {string} unique analysis id
 * @returns {object}
 */
export const getAnalysis = (analysisId) => ({
    type: GET_ANALYSIS.REQUESTED,
    analysisId
});

<<<<<<< HEAD
/**
 * Returns action for getting the current progress state.
 *
 * @func
 * @param jobId {number} the value of the progress
 * @returns {object}
 */
=======
export const clearAnalysis = simpleActionCreator(CLEAR_ANALYSIS);

>>>>>>> f730886e
export const getAnalysisProgress = (progress) => ({
    type: GET_ANALYSIS_PROGRESS,
    progress
});

/**
 * Returns action that can trigger an API call for sample analysis.
 *
 * @func
 * @param sampleId {string} unique sample id
 * @param algorithm {string} algorithm type
 * @returns {object}
 */
export const analyze = (sampleId, algorithm) => {
    const createdAt = new Date();

    const placeholder = {
        algorithm,
        created_at: createdAt.toISOString(),
        ready: false,
        placeholder: true
    };

    return {
        type: ANALYZE.REQUESTED,
        algorithm,
        placeholder,
        sampleId
    };
};

/**
 * Returns action that can trigger an API call for BLASTing NuV analysis contigs.
 *
 * @func
 * @param analysisId {string} unique analysis id
 * @param sequenceIndex {number} index of the sequence
 * @returns {object}
 */
export const blastNuvs = (analysisId, sequenceIndex) => ({
    type: BLAST_NUVS.REQUESTED,
    analysisId,
    sequenceIndex
});

/**
 * Returns action that can trigger an API call for removing an analysis.
 *
 * @func
 * @param analysisId {string} unique analysis id
 * @returns {object}
 */
export const removeAnalysis = (analysisId) => ({
    type: REMOVE_ANALYSIS.REQUESTED,
    analysisId
});<|MERGE_RESOLUTION|>--- conflicted
+++ resolved
@@ -200,7 +200,8 @@
     analysisId
 });
 
-<<<<<<< HEAD
+export const clearAnalysis = simpleActionCreator(CLEAR_ANALYSIS);
+
 /**
  * Returns action for getting the current progress state.
  *
@@ -208,10 +209,6 @@
  * @param jobId {number} the value of the progress
  * @returns {object}
  */
-=======
-export const clearAnalysis = simpleActionCreator(CLEAR_ANALYSIS);
-
->>>>>>> f730886e
 export const getAnalysisProgress = (progress) => ({
     type: GET_ANALYSIS_PROGRESS,
     progress
